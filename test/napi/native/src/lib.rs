use neon::prelude::*;

mod js {
<<<<<<< HEAD
    pub mod coercions;
=======
    pub mod arrays;
>>>>>>> 9a247e11
    pub mod errors;
    pub mod functions;
    pub mod numbers;
    pub mod objects;
    pub mod strings;
}

<<<<<<< HEAD
use js::coercions::*;
=======
use js::arrays::*;
>>>>>>> 9a247e11
use js::errors::*;
use js::functions::*;
use js::numbers::*;
use js::objects::*;
use js::strings::*;

register_module!(|mut cx| {
    let greeting = cx.string("Hello, World!");
    let greeting_copy = greeting.value(&mut cx);
    let greeting_copy = cx.string(greeting_copy);

    cx.export_value("greeting", greeting)?;
    cx.export_value("greetingCopy", greeting_copy)?;

    // Global singletons.
    let undefined = cx.undefined();
    let null = cx.null();
    let b_true = cx.boolean(true);
    let b_false = cx.boolean(false);

    assert_eq!(b_true.value(&mut cx), true);
    assert_eq!(b_false.value(&mut cx), false);

    cx.export_value("undefined", undefined)?;
    cx.export_value("null", null)?;
    cx.export_value("true", b_true)?;
    cx.export_value("false", b_false)?;

    let one = cx.number(1);
    let two = cx.number(2.1);
    assert_eq!(one.value(&mut cx), 1.0);
    assert_eq!(two.value(&mut cx), 2.1);
    cx.export_value("one", one)?;
    cx.export_value("two", two)?;

    // Plain objects.
    let rust_created = cx.empty_object();
    {
        let a = cx.number(1);
        // set at name
        rust_created.set(&mut cx, "a", a)?;
        // set at index
        rust_created.set(&mut cx, 0, a)?;
    }
    {
        let whatever = cx.boolean(true);
        rust_created.set(&mut cx, "whatever", whatever)?;
    }

    assert_eq!({
        let v: Handle<JsNumber> = rust_created.get(&mut cx, "a")?.downcast_or_throw(&mut cx)?;
        v.value(&mut cx)
    }, 1.0f64);
    assert_eq!({
        let v: Handle<JsNumber> = rust_created.get(&mut cx, 0)?.downcast_or_throw(&mut cx)?;
        v.value(&mut cx)
    }, 1.0f64);
    assert_eq!({
        let v: Handle<JsBoolean> = rust_created.get(&mut cx, "whatever")?.downcast_or_throw(&mut cx)?;
        v.value(&mut cx)
    }, true);

    let property_names = rust_created.get_own_property_names(&mut cx)?
        .to_vec(&mut cx)?
        .into_iter()
        .map(|value| {
            let string: Handle<JsString> = value.downcast_or_throw(&mut cx)?;
            Ok(string.value(&mut cx))
        })
        .collect::<Result<Vec<_>, _>>()?;
    assert_eq!(property_names, &["0", "a", "whatever"]);

    cx.export_value("rustCreated", rust_created)?;

    fn add1(mut cx: FunctionContext) -> JsResult<JsNumber> {
        let x = cx.argument::<JsNumber>(0)?.value(&mut cx);
        Ok(cx.number(x + 1.0))
    }

    cx.export_function("add1", add1)?;

    cx.export_function("return_js_string", return_js_string)?;

    cx.export_function("return_js_number", return_js_number)?;
    cx.export_function("return_large_js_number", return_large_js_number)?;
    cx.export_function("return_negative_js_number", return_negative_js_number)?;
    cx.export_function("return_float_js_number", return_float_js_number)?;
    cx.export_function("return_negative_float_js_number", return_negative_float_js_number)?;
    cx.export_function("accept_and_return_js_number", accept_and_return_js_number)?;
    cx.export_function("accept_and_return_large_js_number", accept_and_return_large_js_number)?;
    cx.export_function("accept_and_return_float_js_number", accept_and_return_float_js_number)?;
    cx.export_function("accept_and_return_negative_js_number", accept_and_return_negative_js_number)?;

    cx.export_function("return_js_function", return_js_function)?;
    cx.export_function("call_js_function", call_js_function)?;
    cx.export_function("construct_js_function", construct_js_function)?;
    cx.export_function("num_arguments", num_arguments)?;
    cx.export_function("return_this", return_this)?;
    cx.export_function("require_object_this", require_object_this)?;
    cx.export_function("is_argument_zero_some", is_argument_zero_some)?;
    cx.export_function("require_argument_zero_string", require_argument_zero_string)?;
    cx.export_function("check_string_and_number", check_string_and_number)?;
    cx.export_function("execute_scoped", execute_scoped)?;
    cx.export_function("compute_scoped", compute_scoped)?;

<<<<<<< HEAD
    cx.export_function("to_string", to_string)?;
=======
    cx.export_function("return_js_array", return_js_array)?;
    cx.export_function("return_js_array_with_number", return_js_array_with_number)?;
    cx.export_function("return_js_array_with_string", return_js_array_with_string)?;
    cx.export_function("read_js_array", read_js_array)?;
>>>>>>> 9a247e11

    cx.export_function("return_js_global_object", return_js_global_object)?;
    cx.export_function("return_js_object", return_js_object)?;
    cx.export_function("return_js_object_with_number", return_js_object_with_number)?;
    cx.export_function("return_js_object_with_string", return_js_object_with_string)?;
    cx.export_function("return_js_object_with_mixed_content", return_js_object_with_mixed_content)?;

    cx.export_function("return_array_buffer", return_array_buffer)?;
    cx.export_function("read_array_buffer_with_lock", read_array_buffer_with_lock)?;
    cx.export_function("read_array_buffer_with_borrow", read_array_buffer_with_borrow)?;
    cx.export_function("write_array_buffer_with_lock", write_array_buffer_with_lock)?;
    cx.export_function("write_array_buffer_with_borrow_mut", write_array_buffer_with_borrow_mut)?;
    cx.export_function("return_buffer", return_buffer)?;
    cx.export_function("read_buffer_with_lock", read_buffer_with_lock)?;
    cx.export_function("read_buffer_with_borrow", read_buffer_with_borrow)?;
    cx.export_function("write_buffer_with_lock", write_buffer_with_lock)?;
    cx.export_function("write_buffer_with_borrow_mut", write_buffer_with_borrow_mut)?;

    cx.export_function("new_error", new_error)?;
    cx.export_function("new_type_error", new_type_error)?;
    cx.export_function("new_range_error", new_range_error)?;
    cx.export_function("throw_error", throw_error)?;

    cx.export_function("panic", panic)?;
    cx.export_function("panic_after_throw", panic_after_throw)?;

    cx.export_function("throw_and_catch", throw_and_catch)?;
    cx.export_function("call_and_catch", call_and_catch)?;

    fn call_get_own_property_names(mut cx: FunctionContext) -> JsResult<JsArray> {
        let object = cx.argument::<JsObject>(0)?;
        object.get_own_property_names(&mut cx)
    }

    cx.export_function("get_own_property_names", call_get_own_property_names)?;

    Ok(())
});<|MERGE_RESOLUTION|>--- conflicted
+++ resolved
@@ -1,11 +1,8 @@
 use neon::prelude::*;
 
 mod js {
-<<<<<<< HEAD
+    pub mod arrays;
     pub mod coercions;
-=======
-    pub mod arrays;
->>>>>>> 9a247e11
     pub mod errors;
     pub mod functions;
     pub mod numbers;
@@ -13,11 +10,8 @@
     pub mod strings;
 }
 
-<<<<<<< HEAD
+use js::arrays::*;
 use js::coercions::*;
-=======
-use js::arrays::*;
->>>>>>> 9a247e11
 use js::errors::*;
 use js::functions::*;
 use js::numbers::*;
@@ -123,14 +117,12 @@
     cx.export_function("execute_scoped", execute_scoped)?;
     cx.export_function("compute_scoped", compute_scoped)?;
 
-<<<<<<< HEAD
-    cx.export_function("to_string", to_string)?;
-=======
     cx.export_function("return_js_array", return_js_array)?;
     cx.export_function("return_js_array_with_number", return_js_array_with_number)?;
     cx.export_function("return_js_array_with_string", return_js_array_with_string)?;
     cx.export_function("read_js_array", read_js_array)?;
->>>>>>> 9a247e11
+
+    cx.export_function("to_string", to_string)?;
 
     cx.export_function("return_js_global_object", return_js_global_object)?;
     cx.export_function("return_js_object", return_js_object)?;
