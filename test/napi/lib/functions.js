var addon = require("..");
var assert = require("chai").assert;

describe("JsFunction", function () {
  it("return a JsFunction built in Rust", function () {
    assert.isFunction(addon.return_js_function());
  });

  it("return a JsFunction built in Rust that implements x => x + 1", function () {
    assert.equal(addon.return_js_function()(41), 42);
  });

  it("call a JsFunction built in JS that implements x => x + 1", function () {
    assert.equal(
      addon.call_js_function(function (x) {
        return x + 1;
      }),
      17
    );
  });

<<<<<<< HEAD
  it('call a JsFunction built in JS with call_with', function () {
    assert.equal(addon.call_js_function_idiomatically(function(x) { return x + 1 }), 17);
  });

  it('call a JsFunction with zero args', function() {
    assert.equal(addon.call_js_function_with_zero_args(), -Infinity);
  });

  it('call a JsFunction with one arg', function() {
    assert.equal(addon.call_js_function_with_one_arg(), 1.0);
  });

  it('call a JsFunction with two args', function() {
    assert.equal(addon.call_js_function_with_two_args(), 2.0);
  });

  it('call a JsFunction with three args', function() {
    assert.equal(addon.call_js_function_with_three_args(), 3.0);
  });

  it('call a JsFunction with four args', function() {
    assert.equal(addon.call_js_function_with_four_args(), 4.0);
  });

  it('call a JsFunction with a custom this', function() {
    assert.equal(addon.call_js_function_with_custom_this(function() { return this }).secret, 42);
  });

  it('call a JsFunction with the default this', function() {
    addon.call_js_function_with_implicit_this(function() {
      'use strict'; // ensure the undefined this isn't replaced with the global object
      assert.strictEqual(this, undefined);
    });
  });

  it('exec a JsFunction with the default this', function() {
    addon.exec_js_function_with_implicit_this(function() {
      'use strict'; // ensure the undefined this isn't replaced with the global object
      assert.strictEqual(this, undefined);
    });
  })

  it('call a JsFunction with a heterogeneously typed tuple', function() {
    assert.deepEqual(addon.call_js_function_with_heterogeneous_tuple(), [1, "hello", true]);
  });

  it('new a JsFunction', function () {
    assert.equal(addon.construct_js_function(Date), 1970);
  });

  it('new a JsFunction with construct_with', function () {
    assert.equal(addon.construct_js_function_idiomatically(Date), 1970);
  });

  it('new a JsFunction with construct_with to create an array', function() {
    assert.deepEqual(addon.construct_js_function_with_overloaded_result(), [1, 2, 3]);
  });

  it('got two parameters, a string and a number', function() {
=======
  it("new a JsFunction", function () {
    assert.equal(addon.construct_js_function(Date), 1970);
  });

  it("got two parameters, a string and a number", function () {
>>>>>>> 25f0b72c
    addon.check_string_and_number("string", 42);
  });

  it("converts a Rust panic to a throw in a function", function () {
    assert.throws(
      function () {
        addon.panic();
      },
      Error,
      /^internal error in Neon module: zomg$/
    );
  });

  it("lets panic override a throw", function () {
    assert.throws(
      function () {
        addon.panic_after_throw();
      },
      Error,
      /^internal error in Neon module: this should override the RangeError$/
    );
  });

  it("computes the right number of arguments", function () {
    assert.equal(addon.num_arguments(), 0);
    assert.equal(addon.num_arguments("a"), 1);
    assert.equal(addon.num_arguments("a", "b"), 2);
    assert.equal(addon.num_arguments("a", "b", "c"), 3);
    assert.equal(addon.num_arguments("a", "b", "c", "d"), 4);
  });

  it("gets the right `this`-value", function () {
    var o = { iamobject: "i am object" };
    assert.equal(addon.return_this.call(o), o);

    var d = new Date();
    assert.equal(addon.return_this.call(d), d);

    var n = 19;
    assert.notStrictEqual(addon.return_this.call(n), n);
  });

  it("can manipulate an object `this` binding", function () {
    var o = { modified: false };
    addon.require_object_this.call(o);
    assert.equal(o.modified, true);
    // Doesn't throw because of implicit primitive wrapping:
    addon.require_object_this.call(42);
  });

  it("implicitly gets global", function () {
    var global = new Function("return this")();
    assert.equal(addon.return_this.call(undefined), global);
  });

  it("exposes an argument via arguments_opt iff it is there", function () {
    assert.equal(addon.is_argument_zero_some(), false);
    assert.equal(addon.is_argument_zero_some("a"), true);
    assert.equal(addon.is_argument_zero_some("a", "b"), true);
    assert.equal(addon.is_argument_zero_some.call(null), false);
    assert.equal(addon.is_argument_zero_some.call(null, ["a"]), true);
    assert.equal(addon.is_argument_zero_some.call(null, ["a", "b"]), true);
  });

  it("correctly casts an argument via cx.arguments", function () {
    assert.equal(addon.require_argument_zero_string("foobar"), "foobar");
    assert.throws(function () {
      addon.require_argument_zero_string(new Date());
    }, TypeError);
    assert.throws(function () {
      addon.require_argument_zero_string(17);
    }, TypeError);
  });

  it("executes a scoped computation", function () {
    assert.equal(addon.execute_scoped(), 99);
  });

  it("computes a value in a scoped computation", function () {
    assert.equal(addon.compute_scoped(), 99);
  });

  it("catches an exception with cx.try_catch", function () {
    var error = new Error("Something bad happened");
    assert.equal(addon.throw_and_catch(error), error);
    assert.equal(addon.throw_and_catch(42), 42);
    assert.equal(addon.throw_and_catch("a string"), "a string");
    assert.equal(
      addon.call_and_catch(() => {
        throw "shade";
      }),
      "shade"
    );
    assert.equal(
      addon.call_and_catch(() => {
        throw (
          addon.call_and_catch(() => {
            throw (
              addon.call_and_catch(() => {
                throw "once";
              }) + " upon"
            );
          }) + " a"
        );
      }) + " time",
      "once upon a time"
    );
  });

  it("gets a regular value with cx.try_catch", function () {
    assert.equal(
      addon.call_and_catch(() => {
        return 42;
      }),
      42
    );
  });

  it("can return Rust type from cx.try_catch", function () {
    const n = Math.random();
    assert.strictEqual(addon.get_number_or_default(n), n);
    assert.strictEqual(addon.get_number_or_default(), 0);
  });

  it("distinguishes calls from constructs", function () {
    assert.equal(addon.is_construct.call({}).wasConstructed, false);
    assert.equal(new addon.is_construct().wasConstructed, true);
  });

  it('should be able to call a function from a closure', function() {
    assert.strictEqual(addon.count_called() + 1, addon.count_called());
  });

  (global.gc ? it : it.skip)('should drop function when going out of scope', function(cb) {
    // Run from an `IIFE` to ensure that `f` is out of scope and eligible for garbage
    // collection when `global.gc()` is executed.
    (() => {
      const msg = "Hello, World!";
      const f = addon.caller_with_drop_callback(() => msg, cb);

      assert.strictEqual(f(), msg);
    })();

    global.gc();
  });
});<|MERGE_RESOLUTION|>--- conflicted
+++ resolved
@@ -19,73 +19,82 @@
     );
   });
 
-<<<<<<< HEAD
-  it('call a JsFunction built in JS with call_with', function () {
-    assert.equal(addon.call_js_function_idiomatically(function(x) { return x + 1 }), 17);
-  });
-
-  it('call a JsFunction with zero args', function() {
+  it("call a JsFunction built in JS with call_with", function () {
+    assert.equal(
+      addon.call_js_function_idiomatically(function (x) {
+        return x + 1;
+      }),
+      17
+    );
+  });
+
+  it("call a JsFunction with zero args", function () {
     assert.equal(addon.call_js_function_with_zero_args(), -Infinity);
   });
 
-  it('call a JsFunction with one arg', function() {
+  it("call a JsFunction with one arg", function () {
     assert.equal(addon.call_js_function_with_one_arg(), 1.0);
   });
 
-  it('call a JsFunction with two args', function() {
+  it("call a JsFunction with two args", function () {
     assert.equal(addon.call_js_function_with_two_args(), 2.0);
   });
 
-  it('call a JsFunction with three args', function() {
+  it("call a JsFunction with three args", function () {
     assert.equal(addon.call_js_function_with_three_args(), 3.0);
   });
 
-  it('call a JsFunction with four args', function() {
+  it("call a JsFunction with four args", function () {
     assert.equal(addon.call_js_function_with_four_args(), 4.0);
   });
 
-  it('call a JsFunction with a custom this', function() {
-    assert.equal(addon.call_js_function_with_custom_this(function() { return this }).secret, 42);
-  });
-
-  it('call a JsFunction with the default this', function() {
-    addon.call_js_function_with_implicit_this(function() {
-      'use strict'; // ensure the undefined this isn't replaced with the global object
+  it("call a JsFunction with a custom this", function () {
+    assert.equal(
+      addon.call_js_function_with_custom_this(function () {
+        return this;
+      }).secret,
+      42
+    );
+  });
+
+  it("call a JsFunction with the default this", function () {
+    addon.call_js_function_with_implicit_this(function () {
+      "use strict"; // ensure the undefined this isn't replaced with the global object
       assert.strictEqual(this, undefined);
     });
   });
 
-  it('exec a JsFunction with the default this', function() {
-    addon.exec_js_function_with_implicit_this(function() {
-      'use strict'; // ensure the undefined this isn't replaced with the global object
+  it("exec a JsFunction with the default this", function () {
+    addon.exec_js_function_with_implicit_this(function () {
+      "use strict"; // ensure the undefined this isn't replaced with the global object
       assert.strictEqual(this, undefined);
     });
-  })
-
-  it('call a JsFunction with a heterogeneously typed tuple', function() {
-    assert.deepEqual(addon.call_js_function_with_heterogeneous_tuple(), [1, "hello", true]);
-  });
-
-  it('new a JsFunction', function () {
-    assert.equal(addon.construct_js_function(Date), 1970);
-  });
-
-  it('new a JsFunction with construct_with', function () {
-    assert.equal(addon.construct_js_function_idiomatically(Date), 1970);
-  });
-
-  it('new a JsFunction with construct_with to create an array', function() {
-    assert.deepEqual(addon.construct_js_function_with_overloaded_result(), [1, 2, 3]);
-  });
-
-  it('got two parameters, a string and a number', function() {
-=======
+  });
+
+  it("call a JsFunction with a heterogeneously typed tuple", function () {
+    assert.deepEqual(addon.call_js_function_with_heterogeneous_tuple(), [
+      1,
+      "hello",
+      true,
+    ]);
+  });
+
   it("new a JsFunction", function () {
     assert.equal(addon.construct_js_function(Date), 1970);
   });
 
+  it("new a JsFunction with construct_with", function () {
+    assert.equal(addon.construct_js_function_idiomatically(Date), 1970);
+  });
+
+  it("new a JsFunction with construct_with to create an array", function () {
+    assert.deepEqual(
+      addon.construct_js_function_with_overloaded_result(),
+      [1, 2, 3]
+    );
+  });
+
   it("got two parameters, a string and a number", function () {
->>>>>>> 25f0b72c
     addon.check_string_and_number("string", 42);
   });
 
@@ -215,20 +224,23 @@
     assert.equal(new addon.is_construct().wasConstructed, true);
   });
 
-  it('should be able to call a function from a closure', function() {
+  it("should be able to call a function from a closure", function () {
     assert.strictEqual(addon.count_called() + 1, addon.count_called());
   });
 
-  (global.gc ? it : it.skip)('should drop function when going out of scope', function(cb) {
-    // Run from an `IIFE` to ensure that `f` is out of scope and eligible for garbage
-    // collection when `global.gc()` is executed.
-    (() => {
-      const msg = "Hello, World!";
-      const f = addon.caller_with_drop_callback(() => msg, cb);
-
-      assert.strictEqual(f(), msg);
-    })();
-
-    global.gc();
-  });
+  (global.gc ? it : it.skip)(
+    "should drop function when going out of scope",
+    function (cb) {
+      // Run from an `IIFE` to ensure that `f` is out of scope and eligible for garbage
+      // collection when `global.gc()` is executed.
+      (() => {
+        const msg = "Hello, World!";
+        const f = addon.caller_with_drop_callback(() => msg, cb);
+
+        assert.strictEqual(f(), msg);
+      })();
+
+      global.gc();
+    }
+  );
 });